/*
Copyright 2015 The Kubernetes Authors All rights reserved.

Licensed under the Apache License, Version 2.0 (the "License");
you may not use this file except in compliance with the License.
You may obtain a copy of the License at

    http://www.apache.org/licenses/LICENSE-2.0

Unless required by applicable law or agreed to in writing, software
distributed under the License is distributed on an "AS IS" BASIS,
WITHOUT WARRANTIES OR CONDITIONS OF ANY KIND, either express or implied.
See the License for the specific language governing permissions and
limitations under the License.
*/

package controller

import (
	"fmt"
	"reflect"
	"strings"
	"time"

	"github.com/golang/glog"

	"github.com/nginxinc/kubernetes-ingress/nginx-controller/nginx"
	"k8s.io/kubernetes/pkg/api"
	podutil "k8s.io/kubernetes/pkg/api/pod"
	"k8s.io/kubernetes/pkg/apis/extensions"
	"k8s.io/kubernetes/pkg/client/cache"
	client "k8s.io/kubernetes/pkg/client/unversioned"
	"k8s.io/kubernetes/pkg/controller/framework"
	"k8s.io/kubernetes/pkg/labels"
	"k8s.io/kubernetes/pkg/runtime"
	"k8s.io/kubernetes/pkg/util/intstr"
	"k8s.io/kubernetes/pkg/watch"
)

const (
	ingressClassKey   = "kubernetes.io/ingress.class"
	nginxIngressClass = "nginx"
)

// LoadBalancerController watches Kubernetes API and
// reconfigures NGINX via NginxController when needed
type LoadBalancerController struct {
	client               *client.Client
	ingController        *framework.Controller
	svcController        *framework.Controller
	endpController       *framework.Controller
	cfgmController       *framework.Controller
	ingLister            StoreToIngressLister
	svcLister            cache.StoreToServiceLister
	endpLister           cache.StoreToEndpointsLister
	cfgmLister           StoreToConfigMapLister
	ingQueue             *taskQueue
	endpQueue            *taskQueue
	cfgmQueue            *taskQueue
	stopCh               chan struct{}
	cnf                  *nginx.Configurator
	watchNginxConfigMaps bool
}

var keyFunc = framework.DeletionHandlingMetaNamespaceKeyFunc

// NewLoadBalancerController creates a controller
func NewLoadBalancerController(kubeClient *client.Client, resyncPeriod time.Duration, namespace string, cnf *nginx.Configurator, nginxConfigMaps string) (*LoadBalancerController, error) {
	lbc := LoadBalancerController{
		client: kubeClient,
		stopCh: make(chan struct{}),
		cnf:    cnf,
	}

	lbc.ingQueue = NewTaskQueue(lbc.syncIng)
	lbc.endpQueue = NewTaskQueue(lbc.syncEndp)

	ingHandlers := framework.ResourceEventHandlerFuncs{
		AddFunc: func(obj interface{}) {
			addIng := obj.(*extensions.Ingress)
			if !isNginxIngress(addIng) {
				glog.Infof("Ignoring Ingress %v based on Annotation %v", addIng.Name, ingressClassKey)
				return
			}
			glog.V(3).Infof("Adding Ingress: %v", addIng.Name)
			lbc.ingQueue.enqueue(obj)
		},
		DeleteFunc: func(obj interface{}) {
			remIng := obj.(*extensions.Ingress)
			if !isNginxIngress(remIng) {
				return
			}
			glog.V(3).Infof("Removing Ingress: %v", remIng.Name)
			lbc.ingQueue.enqueue(obj)
		},
		UpdateFunc: func(old, cur interface{}) {
			curIng := cur.(*extensions.Ingress)
			if !isNginxIngress(curIng) {
				return
			}
			if !reflect.DeepEqual(old, cur) {
				glog.V(3).Infof("Ingress %v changed, syncing", curIng.Name)
				lbc.ingQueue.enqueue(cur)
			}
		},
	}
	lbc.ingLister.Store, lbc.ingController = framework.NewInformer(
		&cache.ListWatch{
			ListFunc:  ingressListFunc(kubeClient, namespace),
			WatchFunc: ingressWatchFunc(kubeClient, namespace),
		},
		&extensions.Ingress{}, resyncPeriod, ingHandlers)

	svcHandlers := framework.ResourceEventHandlerFuncs{
		AddFunc: func(obj interface{}) {
			addSvc := obj.(*api.Service)
			glog.V(3).Infof("Adding service: %v", addSvc.Name)
			lbc.enqueueIngressForService(obj)
		},
		DeleteFunc: func(obj interface{}) {
			remSvc := obj.(*api.Service)
			glog.V(3).Infof("Removing service: %v", remSvc.Name)
			lbc.enqueueIngressForService(obj)
		},
		UpdateFunc: func(old, cur interface{}) {
			if !reflect.DeepEqual(old, cur) {
				glog.V(3).Infof("Service %v changed, syncing",
					cur.(*api.Service).Name)
				lbc.enqueueIngressForService(cur)
			}
		},
	}
	lbc.svcLister.Store, lbc.svcController = framework.NewInformer(
		&cache.ListWatch{
			ListFunc:  serviceListFunc(kubeClient, namespace),
			WatchFunc: serviceWatchFunc(kubeClient, namespace),
		},
		&api.Service{}, resyncPeriod, svcHandlers)

	endpHandlers := framework.ResourceEventHandlerFuncs{
		AddFunc: func(obj interface{}) {
			addEndp := obj.(*api.Endpoints)
			glog.V(3).Infof("Adding endpoints: %v", addEndp.Name)
			lbc.endpQueue.enqueue(obj)
		},
		DeleteFunc: func(obj interface{}) {
			remEndp := obj.(*api.Endpoints)
			glog.V(3).Infof("Removing endpoints: %v", remEndp.Name)
			lbc.endpQueue.enqueue(obj)
		},
		UpdateFunc: func(old, cur interface{}) {
			if !reflect.DeepEqual(old, cur) {
				glog.V(3).Infof("Endpoints %v changed, syncing",
					cur.(*api.Endpoints).Name)
				lbc.endpQueue.enqueue(cur)
			}
		},
	}
	lbc.endpLister.Store, lbc.endpController = framework.NewInformer(
		&cache.ListWatch{
			ListFunc:  endpointsListFunc(kubeClient, namespace),
			WatchFunc: endpointsWatchFunc(kubeClient, namespace),
		},
		&api.Endpoints{}, resyncPeriod, endpHandlers)

	if nginxConfigMaps != "" {
		nginxConfigMapsNS, nginxConfigMapsName, err := parseNginxConfigMaps(nginxConfigMaps)
		if err != nil {
			glog.Warning(err)
		} else {
			lbc.watchNginxConfigMaps = true
			lbc.cfgmQueue = NewTaskQueue(lbc.syncCfgm)

			cfgmHandlers := framework.ResourceEventHandlerFuncs{
				AddFunc: func(obj interface{}) {
					cfgm := obj.(*api.ConfigMap)
					if cfgm.Name == nginxConfigMapsName {
						glog.V(3).Infof("Adding ConfigMap: %v", cfgm.Name)
						lbc.cfgmQueue.enqueue(obj)
					}
				},
				DeleteFunc: func(obj interface{}) {
					cfgm := obj.(*api.ConfigMap)
					if cfgm.Name == nginxConfigMapsName {
						glog.V(3).Infof("Removing ConfigMap: %v", cfgm.Name)
						lbc.cfgmQueue.enqueue(obj)
					}
				},
				UpdateFunc: func(old, cur interface{}) {
					if !reflect.DeepEqual(old, cur) {
						cfgm := cur.(*api.ConfigMap)
						if cfgm.Name == nginxConfigMapsName {
							glog.V(3).Infof("ConfigMap %v changed, syncing",
								cur.(*api.ConfigMap).Name)
							lbc.cfgmQueue.enqueue(cur)
						}
					}
				},
			}
			lbc.cfgmLister.Store, lbc.cfgmController = framework.NewInformer(
				&cache.ListWatch{
					ListFunc:  configMapsListFunc(kubeClient, nginxConfigMapsNS),
					WatchFunc: configMapsWatchFunc(kubeClient, nginxConfigMapsNS),
				},
				&api.ConfigMap{}, resyncPeriod, cfgmHandlers)
		}
	}

	return &lbc, nil
}

// Run starts the loadbalancer controller
func (lbc *LoadBalancerController) Run() {
	go lbc.ingController.Run(lbc.stopCh)
	go lbc.svcController.Run(lbc.stopCh)
	go lbc.endpController.Run(lbc.stopCh)
	go lbc.ingQueue.run(time.Second, lbc.stopCh)
	go lbc.endpQueue.run(time.Second, lbc.stopCh)
	if lbc.watchNginxConfigMaps {
		go lbc.cfgmController.Run(lbc.stopCh)
		go lbc.cfgmQueue.run(time.Second, lbc.stopCh)
	}
	<-lbc.stopCh
}

func ingressListFunc(c *client.Client, ns string) func(api.ListOptions) (runtime.Object, error) {
	return func(opts api.ListOptions) (runtime.Object, error) {
		return c.Extensions().Ingress(ns).List(opts)
	}
}

func ingressWatchFunc(c *client.Client, ns string) func(options api.ListOptions) (watch.Interface, error) {
	return func(options api.ListOptions) (watch.Interface, error) {
		return c.Extensions().Ingress(ns).Watch(options)
	}
}

func serviceListFunc(c *client.Client, ns string) func(api.ListOptions) (runtime.Object, error) {
	return func(opts api.ListOptions) (runtime.Object, error) {
		return c.Services(ns).List(opts)
	}
}

func serviceWatchFunc(c *client.Client, ns string) func(options api.ListOptions) (watch.Interface, error) {
	return func(options api.ListOptions) (watch.Interface, error) {
		return c.Services(ns).Watch(options)
	}
}

func endpointsListFunc(c *client.Client, ns string) func(api.ListOptions) (runtime.Object, error) {
	return func(opts api.ListOptions) (runtime.Object, error) {
		return c.Endpoints(ns).List(opts)
	}
}

func endpointsWatchFunc(c *client.Client, ns string) func(options api.ListOptions) (watch.Interface, error) {
	return func(options api.ListOptions) (watch.Interface, error) {
		return c.Endpoints(ns).Watch(options)
	}
}

func configMapsListFunc(c *client.Client, ns string) func(api.ListOptions) (runtime.Object, error) {
	return func(opts api.ListOptions) (runtime.Object, error) {
		return c.ConfigMaps(ns).List(opts)
	}
}

func configMapsWatchFunc(c *client.Client, ns string) func(options api.ListOptions) (watch.Interface, error) {
	return func(options api.ListOptions) (watch.Interface, error) {
		return c.ConfigMaps(ns).Watch(options)
	}
}

func (lbc *LoadBalancerController) syncEndp(key string) {
	glog.V(3).Infof("Syncing endpoints %v", key)

	obj, endpExists, err := lbc.endpLister.Store.GetByKey(key)
	if err != nil {
		lbc.endpQueue.requeue(key, err)
		return
	}

	if endpExists {
		ings := lbc.getIngressForEndpoints(obj)

		for _, ing := range ings {
			if !isNginxIngress(&ing) {
				continue
			}
			ingEx := lbc.createIngress(&ing)
			glog.V(3).Infof("Updating Endpoints for %v/%v", ing.Name, ing.Namespace)
			name := ing.Namespace + "-" + ing.Name
			lbc.cnf.UpdateEndpoints(name, &ingEx)
		}
	}

}

func (lbc *LoadBalancerController) syncCfgm(key string) {
	glog.V(3).Infof("Syncing configmap %v", key)

	obj, cfgmExists, err := lbc.cfgmLister.Store.GetByKey(key)
	if err != nil {
		lbc.cfgmQueue.requeue(key, err)
		return
	}
	cfg := nginx.NewDefaultConfig()

	if cfgmExists {
		cfgm := obj.(*api.ConfigMap)

		if proxyConnectTimeout, exists := cfgm.Data["proxy-connect-timeout"]; exists {
			cfg.ProxyConnectTimeout = proxyConnectTimeout
		}
		if proxyReadTimeout, exists := cfgm.Data["proxy-read-timeout"]; exists {
			cfg.ProxyReadTimeout = proxyReadTimeout
		}
		if proxyHideHeaders, exists, err := nginx.GetMapKeyAsStringSlice(cfgm.Data, "proxy-hide-headers", cfgm); exists {
			if err != nil {
				glog.Error(err)
			} else {
				cfg.ProxyHideHeaders = proxyHideHeaders
			}
		}
		if proxyPassHeaders, exists, err := nginx.GetMapKeyAsStringSlice(cfgm.Data, "proxy-pass-headers", cfgm); exists {
			if err != nil {
				glog.Error(err)
			} else {
				cfg.ProxyPassHeaders = proxyPassHeaders
			}
		}
		if clientMaxBodySize, exists := cfgm.Data["client-max-body-size"]; exists {
			cfg.ClientMaxBodySize = clientMaxBodySize
		}
		if serverNamesHashBucketSize, exists := cfgm.Data["server-names-hash-bucket-size"]; exists {
			cfg.MainServerNamesHashBucketSize = serverNamesHashBucketSize
		}
		if serverNamesHashMaxSize, exists := cfgm.Data["server-names-hash-max-size"]; exists {
			cfg.MainServerNamesHashMaxSize = serverNamesHashMaxSize
		}
		if HTTP2, exists, err := nginx.GetMapKeyAsBool(cfgm.Data, "http2", cfgm); exists {
			if err != nil {
				glog.Error(err)
			} else {
				cfg.HTTP2 = HTTP2
			}
		}

		// HSTS block
		if hsts, exists, err := nginx.GetMapKeyAsBool(cfgm.Data, "hsts", cfgm); exists {
			if err != nil {
				glog.Error(err)
			} else {
				parsingErrors := false

				hstsMaxAge, existsMA, err := nginx.GetMapKeyAsInt(cfgm.Data, "hsts-max-age", cfgm)
				if existsMA && err != nil {
					glog.Error(err)
					parsingErrors = true
				}
				hstsIncludeSubdomains, existsIS, err := nginx.GetMapKeyAsBool(cfgm.Data, "hsts-include-subdomains", cfgm)
				if existsIS && err != nil {
					glog.Error(err)
					parsingErrors = true
				}

				if parsingErrors {
					glog.Errorf("Configmap %s/%s: There are configuration issues with hsts annotations, skipping options for all hsts settings", cfgm.GetNamespace(), cfgm.GetName())
				} else {
					cfg.HSTS = hsts
					if existsMA {
						cfg.HSTSMaxAge = hstsMaxAge
					}
					if existsIS {
						cfg.HSTSIncludeSubdomains = hstsIncludeSubdomains
					}
				}
			}
		}

<<<<<<< HEAD
		if proxyProtocol, exists, err := nginx.GetMapKeyAsBool(cfgm.Data, "proxy-protocol", cfgm); exists {
			if err != nil {
				glog.Error(err)
			} else {
				cfg.ProxyProtocol = proxyProtocol
			}
		}

		// ngx_http_realip_module
		if realIPHeader, exists := cfgm.Data["real-ip-header"]; exists {
			cfg.RealIPHeader = realIPHeader
		}
		if setRealIPFrom, exists, err := nginx.GetMapKeyAsStringSlice(cfgm.Data, "set-real-ip-from", cfgm); exists {
			if err != nil {
				glog.Error(err)
			} else {
				cfg.SetRealIPFrom = setRealIPFrom
			}
		}
		if realIPRecursive, exists, err := nginx.GetMapKeyAsBool(cfgm.Data, "real-ip-recursive", cfgm); exists {
			if err != nil {
				glog.Error(err)
			} else {
				cfg.RealIPRecursive = realIPRecursive
=======
		// SSL block
		if sslProtocols, exists := cfgm.Data["ssl-protocols"]; exists {
			cfg.MainServerSSLProtocols = sslProtocols
		}
		if sslPreferServerCiphers, exists, err := nginx.GetMapKeyAsBool(cfgm.Data, "ssl-prefer-server-ciphers", cfgm); exists {
			if err != nil {
				glog.Error(err)
			} else {
				cfg.MainServerSSLPreferServerCiphers = sslPreferServerCiphers
			}
		}
		if sslCiphers, exists := cfgm.Data["ssl-ciphers"]; exists {
			cfg.MainServerSSLCiphers = strings.Trim(sslCiphers, "\n")
		}
		if sslDHParamFile, exists := cfgm.Data["ssl-dhparam-file"]; exists {
			sslDHParamFile = strings.Trim(sslDHParamFile, "\n")
			fileName, err := lbc.cnf.AddOrUpdateDHParam(sslDHParamFile)
			if err != nil {
				glog.Errorf("Configmap %s/%s: Could not update dhparams: %v", cfgm.GetNamespace(), cfgm.GetName(), err)
			} else {
				cfg.MainServerSSLDHParam = fileName
>>>>>>> f44e9fc2
			}
		}

		if logFormat, exists := cfgm.Data["log-format"]; exists {
			cfg.MainLogFormat = logFormat
		}
		if proxyBuffering, exists, err := nginx.GetMapKeyAsBool(cfgm.Data, "proxy-buffering", cfgm); exists {
			if err != nil {
				glog.Error(err)
			} else {
				cfg.ProxyBuffering = proxyBuffering
			}
		}
		if proxyBuffers, exists := cfgm.Data["proxy-buffers"]; exists {
			cfg.ProxyBuffers = proxyBuffers
		}
		if proxyBufferSize, exists := cfgm.Data["proxy-buffer-size"]; exists {
			cfg.ProxyBufferSize = proxyBufferSize
		}
		if proxyMaxTempFileSize, exists := cfgm.Data["proxy-max-temp-file-size"]; exists {
			cfg.ProxyMaxTempFileSize = proxyMaxTempFileSize
		}
	}
	lbc.cnf.UpdateConfig(cfg)

	ings, _ := lbc.ingLister.List()
	for _, ing := range ings.Items {
		if !isNginxIngress(&ing) {
			continue
		}
		lbc.ingQueue.enqueue(&ing)
	}
}

func (lbc *LoadBalancerController) syncIng(key string) {
	glog.V(3).Infof("Syncing %v", key)

	obj, ingExists, err := lbc.ingLister.Store.GetByKey(key)
	if err != nil {
		lbc.ingQueue.requeue(key, err)
		return
	}

	// defaut/some-ingress -> default-some-ingress
	name := strings.Replace(key, "/", "-", -1)

	if !ingExists {
		glog.V(2).Infof("Deleting Ingress: %v\n", key)
		lbc.cnf.DeleteIngress(name)
	} else {
		glog.V(2).Infof("Adding or Updating Ingress: %v\n", key)

		ing := obj.(*extensions.Ingress)
		ingEx := lbc.createIngress(ing)
		lbc.cnf.AddOrUpdateIngress(name, &ingEx)
	}
}

func (lbc *LoadBalancerController) enqueueIngressForService(obj interface{}) {
	svc := obj.(*api.Service)
	ings := lbc.getIngressesForService(svc)
	for _, ing := range ings {
		if !isNginxIngress(&ing) {
			continue
		}
		lbc.ingQueue.enqueue(&ing)
	}
}

func (lbc *LoadBalancerController) getIngressesForService(svc *api.Service) []extensions.Ingress {
	ings, err := lbc.ingLister.GetServiceIngress(svc)
	if err != nil {
		glog.V(3).Infof("ignoring service %v: %v", svc.Name, err)
		return nil
	}
	return ings
}

func (lbc *LoadBalancerController) getIngressForEndpoints(obj interface{}) []extensions.Ingress {
	var ings []extensions.Ingress
	endp := obj.(*api.Endpoints)
	svcKey := endp.GetNamespace() + "/" + endp.GetName()
	svcObj, svcExists, err := lbc.svcLister.Store.GetByKey(svcKey)
	if err != nil {
		glog.V(3).Infof("error getting service %v from the cache: %v\n", svcKey, err)
	} else {
		if svcExists {
			ings = append(ings, lbc.getIngressesForService(svcObj.(*api.Service))...)
		}
	}
	return ings
}

func (lbc *LoadBalancerController) createIngress(ing *extensions.Ingress) nginx.IngressEx {
	ingEx := nginx.IngressEx{
		Ingress: ing,
	}

	ingEx.Secrets = make(map[string]*api.Secret)
	for _, tls := range ing.Spec.TLS {
		secretName := tls.SecretName
		secret, err := lbc.client.Secrets(ing.Namespace).Get(secretName)
		if err != nil {
			glog.Warningf("Error retrieving secret %v for Ingress %v: %v", secretName, ing.Name, err)
			continue
		}
		ingEx.Secrets[secretName] = secret
	}

	ingEx.Endpoints = make(map[string][]string)
	if ing.Spec.Backend != nil {
		endps, err := lbc.getEndpointsForIngressBackend(ing.Spec.Backend, ing.Namespace)
		if err != nil {
			glog.Warningf("Error retrieving endpoints for the service %v: %v", ing.Spec.Backend.ServiceName, err)
		} else {
			ingEx.Endpoints[ing.Spec.Backend.ServiceName+ing.Spec.Backend.ServicePort.String()] = endps
		}
	}

	for _, rule := range ing.Spec.Rules {
		if rule.IngressRuleValue.HTTP == nil {
			continue
		}

		for _, path := range rule.HTTP.Paths {
			endps, err := lbc.getEndpointsForIngressBackend(&path.Backend, ing.Namespace)
			if err != nil {
				glog.Warningf("Error retrieving endpoints for the service %v: %v", path.Backend.ServiceName, err)
			} else {
				ingEx.Endpoints[path.Backend.ServiceName+path.Backend.ServicePort.String()] = endps
			}
		}
	}

	return ingEx
}

func (lbc *LoadBalancerController) getEndpointsForIngressBackend(backend *extensions.IngressBackend, namespace string) ([]string, error) {
	svc, err := lbc.getServiceForIngressBackend(backend, namespace)
	if err != nil {
		glog.V(3).Infof("Error getting service %v: %v", backend.ServiceName, err)
		return nil, err
	}

	endps, err := lbc.endpLister.GetServiceEndpoints(svc)
	if err != nil {
		glog.V(3).Infof("Error getting endpoints for service %s from the cache: %v", svc.Name, err)
		return nil, err
	}

	result, err := lbc.getEndpointsForPort(endps, backend.ServicePort, svc)
	if err != nil {
		glog.V(3).Infof("Error getting endpoints for service %s port %v: %v", svc.Name, backend.ServicePort, err)
		return nil, err
	}
	return result, nil
}

func (lbc *LoadBalancerController) getEndpointsForPort(endps api.Endpoints, ingSvcPort intstr.IntOrString, svc *api.Service) ([]string, error) {
	var targetPort int
	var err error
	found := false

	for _, port := range svc.Spec.Ports {
		if (ingSvcPort.Type == intstr.Int && port.Port == ingSvcPort.IntValue()) || (ingSvcPort.Type == intstr.String && port.Name == ingSvcPort.String()) {
			targetPort, err = lbc.getTargetPort(&port, svc)
			if err != nil {
				return nil, fmt.Errorf("Error determining target port for port %v in Ingress: %v", ingSvcPort, err)
			}
			found = true
			break
		}
	}

	if !found {
		return nil, fmt.Errorf("No port %v in service %s", ingSvcPort, svc.Name)
	}

	for _, subset := range endps.Subsets {
		for _, port := range subset.Ports {
			if port.Port == targetPort {
				var endpoints []string
				for _, address := range subset.Addresses {
					endpoint := fmt.Sprintf("%v:%v", address.IP, port.Port)
					endpoints = append(endpoints, endpoint)
				}
				return endpoints, nil
			}
		}
	}

	return nil, fmt.Errorf("No endpoints for target port %v in service %s", targetPort, svc.Name)
}

func (lbc *LoadBalancerController) getTargetPort(svcPort *api.ServicePort, svc *api.Service) (int, error) {
	if (svcPort.TargetPort == intstr.IntOrString{}) {
		return svcPort.Port, nil
	}

	if svcPort.TargetPort.Type == intstr.Int {
		return svcPort.TargetPort.IntValue(), nil
	}

	pods, err := lbc.client.Pods(svc.Namespace).List(api.ListOptions{LabelSelector: labels.Set(svc.Spec.Selector).AsSelector()})
	if err != nil {
		return 0, fmt.Errorf("Error getting pod information: %v", err)
	}

	if len(pods.Items) == 0 {
		return 0, fmt.Errorf("No pods of service %s", svc.Name)
	}

	pod := &pods.Items[0]

	portNum, err := podutil.FindPort(pod, svcPort)
	if err != nil {
		return 0, fmt.Errorf("Error finding named port %v in pod %s: %v", svcPort, pod.Name, err)
	}

	return portNum, nil
}

func (lbc *LoadBalancerController) getServiceForIngressBackend(backend *extensions.IngressBackend, namespace string) (*api.Service, error) {
	svcKey := namespace + "/" + backend.ServiceName
	svcObj, svcExists, err := lbc.svcLister.Store.GetByKey(svcKey)
	if err != nil {
		return nil, err
	}

	if svcExists {
		return svcObj.(*api.Service), nil
	}

	return nil, fmt.Errorf("service %s doesn't exists", svcKey)
}

func parseNginxConfigMaps(nginxConfigMaps string) (string, string, error) {
	res := strings.Split(nginxConfigMaps, "/")
	if len(res) != 2 {
		return "", "", fmt.Errorf("NGINX configmaps name must follow the format <namespace>/<name>, got: %v", nginxConfigMaps)
	}
	return res[0], res[1], nil
}

func isNginxIngress(ing *extensions.Ingress) bool {
	if class, exists := ing.Annotations[ingressClassKey]; exists {
		return class == nginxIngressClass || class == ""
	}

	return true
}<|MERGE_RESOLUTION|>--- conflicted
+++ resolved
@@ -378,7 +378,6 @@
 			}
 		}
 
-<<<<<<< HEAD
 		if proxyProtocol, exists, err := nginx.GetMapKeyAsBool(cfgm.Data, "proxy-protocol", cfgm); exists {
 			if err != nil {
 				glog.Error(err)
@@ -403,7 +402,9 @@
 				glog.Error(err)
 			} else {
 				cfg.RealIPRecursive = realIPRecursive
-=======
+			}
+		}
+
 		// SSL block
 		if sslProtocols, exists := cfgm.Data["ssl-protocols"]; exists {
 			cfg.MainServerSSLProtocols = sslProtocols
@@ -425,7 +426,6 @@
 				glog.Errorf("Configmap %s/%s: Could not update dhparams: %v", cfgm.GetNamespace(), cfgm.GetName(), err)
 			} else {
 				cfg.MainServerSSLDHParam = fileName
->>>>>>> f44e9fc2
 			}
 		}
 
